--- conflicted
+++ resolved
@@ -153,7 +153,6 @@
 }
 
 /**
-<<<<<<< HEAD
  * A Lifetime that lives forever but can still be copied. Used for constants.
  */
 export class WeakLifetime<T, TCopy = never, Owner = never> extends Lifetime<T, TCopy, Owner> {
@@ -171,14 +170,14 @@
     this._alive = false;
   }
 }
-=======
+
+/**
  * Used as an optional for the results of executing pendingJobs.
  * On success, `value` contains the number of async jobs executed
  * by the runtime.
  * `{ value: number } | { error: QuickJSHandle }`.
  */
 export type ExecutePendingJobsResult = SuccessOrFail<number, QuickJSHandle>
->>>>>>> 1329af50
 
 /**
  * QuickJSVm wraps a QuickJS Javascript runtime (JSRuntime*) and context (JSContext*).
