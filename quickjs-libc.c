--- conflicted
+++ resolved
@@ -71,20 +71,6 @@
 #include "list.h"
 #include "quickjs-libc.h"
 
-<<<<<<< HEAD
-// Apple doesn't provide the environ global variable
-#if defined(__APPLE__) && !defined(environ)
-#   include <crt_externs.h>
-#   define environ (*_NSGetEnviron())
-#endif
-
-static void js_std_dbuf_init(JSContext *ctx, DynBuf *s)
-{
-    dbuf_init2(s, JS_GetRuntime(ctx), (DynBufReallocFunc *)js_realloc_rt);
-}
-
-=======
->>>>>>> e9a05a04
 /* TODO:
    - add socket calls
 */
